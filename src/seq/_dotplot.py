--- conflicted
+++ resolved
@@ -1,10 +1,6 @@
 from os.path import join, splitext
 from dataclasses import dataclass, field, InitVar
-<<<<<<< HEAD
 from typing import Type, Union, Optional, List
-=======
-from typing import Type, Union, Optional, Tuple
->>>>>>> b03da570
 from ..util import run_command, show_image
 from ._io import FastaRecord, save_fasta
 
@@ -48,31 +44,6 @@
                                 f"-matrix {_gepard_mat}"])
         run_command(f"mkdir -p {self.tmp_dir}")
 
-<<<<<<< HEAD
-=======
-    def _plot(self,
-              a_fname: str,
-              b_fname: str,
-              out_fname: str,
-              word_size: int,
-              fig_size: Union[int, Tuple[Optional[int], Optional[int]]],
-              plot_size: int):
-        if isinstance(fig_size, int):
-            fig_width = fig_size
-            fig_height = fig_size
-        else:
-            fig_width, fig_height = fig_size
-        run_command(' '.join(["unset DISPLAY;",
-                              f"{self.gepard}",
-                              f"-seq1 {a_fname}",
-                              f"-seq2 {b_fname}",
-                              f"-maxwidth {fig_width}" if fig_width is not None else "",
-                              f"-maxheight {fig_height}" if fig_height is not None else "",
-                              f"-word {word_size}",
-                              f"-outfile {out_fname}"]))
-        show_image(out_fname, plot_size)
-
->>>>>>> b03da570
     def plot(self,
              a_seqs: Optional[Union[str, Type[FastaRecord], List[Type[FastaRecord]]]],
              b_seqs: Optional[Union[str, Type[FastaRecord], List[Type[FastaRecord]]]],
